--- conflicted
+++ resolved
@@ -58,23 +58,15 @@
     test_label=u'a'
     a.rename_node(test_label)
     (test_inst, test_rel1, test_rel2) = a.get_triples2()
-<<<<<<< HEAD
-    (best_match, best_match_num) = smatch.get_fh(test_inst, test_rel1, test_rel2,
-      gold_inst, gold_rel1, gold_rel2,
-      test_label, gold_label,
-      node_weight_fn=aligner.node_weight_fn, edge_weight_fn=aligner.edge_weight_fn,
-      iter_num=iter_num)
-=======
     if gold_aligned_fh:
-      gold_alignments = get_next_gold_alignment(gold_aligned_fh)
-      (best_match, best_match_num) = 
+      best_match = get_next_gold_alignments(gold_aligned_fh)
+      best_match_num = -1.0
     else:
       (best_match, best_match_num) = smatch.get_fh(test_inst, test_rel1, test_rel2,
         gold_inst, gold_rel1, gold_rel2,
         test_label, gold_label,
         node_weight_fn=aligner.node_weight_fn, edge_weight_fn=aligner.edge_weight_fn,
         iter_num=iter_num)
->>>>>>> 5cb873bb
 
     disagreement = SmatchGraph(test_inst, test_rel1, test_rel2, \
       gold_inst_t, gold_rel1_t, gold_rel2_t, \
@@ -101,8 +93,22 @@
   align_fh and align_fh.close()
 
 
-def get_next_gold_alignment(align_in_fh):
-  
+def get_next_gold_alignments(gold_aligned_fh):
+  match_hash = {}
+  line = gold_aligned_fh.readline().strip()
+  while (line):
+    align = line.split('\t')
+    test_ind = int(align[0])
+    gold_ind = int(align[3])
+    if test_ind >= 0:
+      match_hash[test_ind] = gold_ind
+    line = gold_aligned_fh.readline().strip()
+
+  match = []
+  for (i, (k, v)) in enumerate(sorted(match_hash.items(), key=lambda x: x[0])):
+    assert i == k
+    match.append(v)
+  return match
 
 
 def monolingual_main(args):
